# Copyright 2018 Daniel Hernandez Diaz, Columbia University
#
# Licensed under the Apache License, Version 2.0 (the "License");
# you may not use this file except in compliance with the License.
# You may obtain a copy of the License at
#
#     http://www.apache.org/licenses/LICENSE-2.0
#
# Unless required by applicable law or agreed to in writing, software
# distributed under the License is distributed on an "AS IS" BASIS,
# WITHOUT WARRANTIES OR CONDITIONS OF ANY KIND, either express or implied.
# See the License for the specific language governing permissions and
# limitations under the License.
#
# ==============================================================================
import numpy as np
import tensorflow as tf
from collections import defaultdict

from bidict import bidict

from neurolib.encoder.deterministic import DeterministicNNNode
from neurolib.encoder.anode import ANode
from neurolib.encoder.custom import CustomNode
from neurolib.encoder.input import PlaceholderInputNode  # @UnusedImport
from neurolib.encoder.output import OutputNode
from neurolib.utils.utils import check_name
from sympy.series.tests.test_fourier import fe

# pylint: disable=bad-indentation, no-member, protected-access

class Builder():
  """
  Abstract class for model builders
  """
  innernode_dict = {'deterministic' : DeterministicNNNode}
  def __init__(self,
               scope,
               batch_size=None):
    """
    Initialize the StaticBuilder
    
    Args:
      scope (str): The tensorflow scope of the Model to be built
      
      batch_size (int or None): The batch size. Defaults to None (unspecified)
    """
    self.scope = scope
    self.batch_size = batch_size
    self.num_nodes = 0
    
    # graph representation
    self.custom_encoders = {}
    self.adj_matrix = []
    self.adj_list = []
    self.num_subbuilders = 0
    
    # name to node dicts
    self.nodes = {}
    self.input_nodes = {}
    self._label_to_node = {}

    # for restoring a model
    self.otensor_names = {}
        
  def add_node_to_model_graph(self):
    """
    Add node to the graph representations (adjacency list and adjacency matrix)
    """
    def add_node_adj_matrix():
      l = len(self.adj_matrix)
      for row in range(l):
        self.adj_matrix[row].extend([0])
      self.adj_matrix.append([0]*(l+1))
    def add_node_adj_list():
      self.adj_list.append([])  
    
    add_node_adj_matrix()
    add_node_adj_list()
  
  @check_name
  def addExternalNode(self,
                      node,
                      name=None):
    """
    """
    self.add_node_to_model_graph()
    
    self.ext_builder[name] = node
    self._label_to_node[self.num_labels] = node
    self.num_labels += 1
    
    return name
  
  @check_name
  def addInput(self,
               state_size,
               iclass=PlaceholderInputNode,
               is_sequence=False,
               name=None,
               **dirs):
    """
    Add an InputNode to the Encoder Graph
    
    Args:
      state_size (int): An integer specifying the dimension of the output
      
      iclass (InputNode or str): class of the node

      is_sequence (bool) : Is this node a sequence?
      
      name (str): Unique identifier for the Input Node
      
      dirs (dict): A dictionary of directives for the node
    """
    self.add_node_to_model_graph()
    
    in_node = iclass(self,
                     state_size,
                     is_sequence=is_sequence,
                     name=name,
                     **dirs)
    name = in_node.name
    self.input_nodes[name] = self.nodes[name] = in_node 
    self._label_to_node[in_node.label] = in_node
    
    return name
    
  @check_name
  def addInner(self,
               state_sizes,
               num_inputs=1,
               node_class=DeterministicNNNode,
               is_sequence=False,
               name=None,
               **dirs):
    """
    Add an InnerNode to the Encoder Graph
    
    Args:
      state_sizes (int or list of list of int) : For a single output, the
          dimension of the output. For more than one output, a list of list of
          ints where `state_sizes[ot]` are the dimensions of the output
          corresponding to the oslot `ot`.
      
      num_inputs (int) : The number of inputs to this node.
      
      node_class (InnerNode or str): class of the node
      
      is_sequence (bool) : Does this node represent a sequence?
      
      name (str): A unique string identifier for the node being added to the MG
      
      dirs (dict): A dictionary of directives for the node
    """
    if num_inputs < 1:
      raise ValueError("`InnerNodes must have at least one input "
                       "(`num_inputs = {}`".format(num_inputs))
    
    self.add_node_to_model_graph()
    
    if isinstance(node_class, str):
      node_class = self.innernode_dict[node_class]
    enc_node = node_class(self,
                          state_sizes,
                          num_inputs=num_inputs,
                          is_sequence=is_sequence,
                          name=name,
                          **dirs)
      
    self.nodes[enc_node.name] = self._label_to_node[enc_node.label] = enc_node
      
    return enc_node.name
  
  @check_name
  def addOutput(self,
                name=None,
                name_prefix=None,
                is_sequence=False):
    """
    Add an OutputNode to the Encoder Graph
    
    Args:
      name (str): Unique identifier for the Output Node
    """
    self.add_node_to_model_graph()
    
    out_node = OutputNode(self,
                          name=name,
                          name_prefix=name_prefix,
                          is_sequence=is_sequence)
    name = out_node.name
    self.output_nodes[name] = self.nodes[name] = out_node 
    self._label_to_node[out_node.label] = out_node
    
    return name

  def addMergeNode(self,
                   node_list=None,
                   node_dict=None,
                   parents_to_oslot_tuples=None,
                   merge_class=None,
                   name=None,
                   **dirs):
    """
    Merge two or more nodes
    """
    self.add_node_to_model_graph()
    
    merger = merge_class(self,
                         node_list=node_list,
                         node_dict=node_dict,
                         parents_to_oslot_tuples=parents_to_oslot_tuples,
                         name=name,
                         **dirs)
    name = merger.name
    self.nodes[name] = merger
    self._label_to_node[merger.label] = merger
    
    return name
  
  def addDirectedLink(self, node1, node2, islot):
    """
    Add directed links to the Model Graph
    """
    if isinstance(node1, str):
      node1 = self.nodes[node1]
    if isinstance(node2, str):
      node2 = self.nodes[node2]
    if not (isinstance(node1, ANode) and isinstance(node2, ANode)):
      raise TypeError("Args node1 and node2 must be either of type `str` "
                      "or type `ANode`")
      
    if islot > node2.num_expected_inputs - 1:
      raise ValueError("`islot` {} out of range (`num_expected_inputs = {})"
                       "".format(islot, node2.num_expected_inputs))
    if islot not in node2.free_islots:
      raise ValueError("`islot` {} has already been assigned.".format(islot))
      
    self.adj_matrix[node1.label][node2.label] = 1
    if node2.label not in self.adj_list[node1.label]: 
      self.adj_list[node1.label].append(node2.label)
      
    for oname in node1.oslot_names:
      node1._child_label_to_slot_pairs[node2.label].append((oname, islot))
    
    node2.free_islots.remove(islot)

    # Initialize _built_parents for the child node.
    node2._built_parents[node1.label] = False
    
    # cleanup
    node1.update_when_linked_as_node1()
    node2.update_when_linked_as_node2()
  
  def createCustomNode(self,
                       num_inputs,
                       num_outputs,
                       is_sequence=False,
                       name=None,
                       **dirs):
    """
    Create a CustomNode
    """
    self.add_node_to_model_graph()
    
    # Define here to avoid circular imports
    custom_builder = CustomNodeBuilder(scope=name,
                                       batch_size=self.batch_size,
                                       dummy_bsz=self.dummy_bsz)
    cust = CustomNode(self,
                      custom_builder,
                      num_inputs,
                      num_outputs,
                      is_sequence=is_sequence,
                      name=name,
                      **dirs)
    name = cust.name
    self.custom_encoders[name] = self.nodes[name] = cust
    self._label_to_node[cust.label] = cust
    
    return cust
  
  def make_dummy_fd(self, batch_size):
    """
    Make the feed dict for the dummies (batch size, for instance) of the Model 
    """
    return {self.dummies[key] : np.array([batch_size], dtype=np.int32) for key 
            in self.dummies}
  
  def check_graph_correctness(self):
    """
    Checks the graph declared so far. 
    
    TODO:
    """
    pass
        
  def get_custom_encoder(self, name):
    """
    Get a CustomNode by name
    """
    return self.custom_encoders[name] 

  def get_label_from_name(self, name):
    """
    Get the label of a node from name
    """
    return self.nodes[name].label
  
  def add_to_output_names(self, name, tensor):
    """
    Add a tensor to the list of names available on restore
    """
    self.otensor_names[name] = tensor.name
    
  
class StaticBuilder(Builder):
  """
  A Builder for statistical models that do not involve sequential data.
  
  A static Model is built through a StaticBuilder in two stages:
  Declaration and Construction. In the Declaration stage, the input, output and
  inner nodes of the Model are "added" to the Model graph (MG), and directed
  links - representing the flow of tensors - are defined between them. In the
  Construction stage, a BFS-like algorithm is called that generates a tensorflow
  graph out of the MG specification
  
  A StaticBuilder defines the following key methods
  
    addOutput(): ...
    
    addInput(): ...
    
    addDirectedLink(): ...
    
    build()
    
  Ex: The following code builds a simple regression Model
      
      builder = StaticBuilder(scope='regression')
      in0 = builder.addInput(input_dim, name="features")
      enc1 = builder.addInner(output_dim, **dirs)
      out0 = builder.addOutput(name="prediction")
      builder.addDirectedLink(in0, enc1)
      builder.addDirectedLink(enc1, out0)

      in1 = builder.addInput(output_dim, name="input_response")
      out1 = builder.addOutput(name="response")
      builder.addDirectedLink(in1, out1)
      
      builder.build()
    
    The 2 input nodes define placeholders for the features and response data
  """
  def __init__(self, scope, batch_size=None):
    """
    Initialize the StaticBuilder
    """
    super(StaticBuilder, self).__init__(scope, batch_size)

    # dummies
    self.dummies = {}
    if self.batch_size is None:
      self.dummy_bsz = tf.placeholder(tf.int32, [None], 'dummy_bsz')
      self.dummies['dummy_bsz'] = self.dummy_bsz.name
  
  def build(self,
             scope_suffix=None):
    """
    Build the Model
    
    TODO: Check that every node's input have been provided. The code compiles
    even if they haven't!
    """
    scope_suffix = "" if scope_suffix is None else "_" + scope_suffix
    with tf.variable_scope(self.scope + scope_suffix, reuse=tf.AUTO_REUSE):
      # init BFS
      visited = [False for _ in range(self.num_nodes)]
      queue = []
      
      # start at every input node
      print("self.input_nodes", self.input_nodes)
      for cur_inode_name in self.input_nodes:
        cur_inode_label = self.get_label_from_name(cur_inode_name)
        queue.append(cur_inode_label)
        while queue:
          cur_node_label = queue.pop(0)
          cur_node = self._label_to_node[cur_node_label]
          
          # Build the current node
          cur_node._build()
          visited[cur_node_label] = True

          # Update the oslots of the children of cur_node
          for child_label in self.adj_list[cur_node_label]:
            child_node = self._label_to_node[child_label]
            
            # A parent of this child has been built
            child_node._built_parents[cur_node_label] = True
            
            # assign cur_node output tensor to a child islot...
            for oname, islot in cur_node._child_label_to_slot_pairs[child_label]:
              child_node._islot_to_itensor[islot][oname] = cur_node.get_output_tensor(oname)
            
            # once all parents of a child have been built, add to bfs queue
            if all(child_node._built_parents.values()):
              queue.append(child_node.label)
          
  def get_node_output(self, node_name, oslot='main'):
    """
    Get output tensor
    """
    return self.nodes[node_name].get_output_tensor(oslot)
  
  def eval(self,
           sess,
           otensor,
           feed_dict=None,
           lmbda=None):
    """
    Evaluate a tensor
    """
    if feed_dict is None:
      feed_dict = {}
      batch_size = 1
    else:
      batch_size = list(feed_dict.values())[0].shape[0]
    dummy_feed = self.make_dummy_fd(batch_size)
    feed_dict.update(dummy_feed)
    print("feed_dict", feed_dict)

    if lmbda is not None:
      rslt = sess.run(lmbda(otensor), feed_dict=feed_dict)
    else:
      rslt = sess.run(otensor, feed_dict=feed_dict)
    return rslt
  
  def make_shapes_compatible_or_puke(self, feed_dict):
    """
    Make shapes compatible or puke! 
    """
    def are_shapes_pseudocompatible(tfshape, arshape):
      """
      """
      raise NotImplementedError
<<<<<<< HEAD
    
=======
>>>>>>> a8d4dd17
    def make_array_shape_compatible(tfshape, array):
      """
      """
      raise NotImplementedError
      
    for tname in feed_dict:
      tensor = tf.get_default_graph().get_tensor_by_name(tname)
      tfshape, arshape = tensor.shape, feed_dict[tname].shape
#       print("tfshape, arshape", tfshape, arshape, tfshape.is_compatible_with(arshape))
      if tfshape.is_compatible_with(arshape):
        continue
      elif are_shapes_pseudocompatible(tfshape, arshape):
        feed_dict[tname] = make_array_shape_compatible(tfshape, feed_dict[tname])
      else:
        raise ValueError("")
      
  def eval_node_oslot(self,
                      sess,
                      node,
                      oslot='main',
                      feed_dict=None,
                      inputs=None,
                      lmbda=None):
    """
    Evaluate the output tensor of a node
    
    TODO:
      - Automatic handling of feed_dict;
      - Call to node.get_outputs if inputs is not None? (adds to the graph after building, ugh)
      - Smart handling of shapes. 
    """
    if feed_dict is not None:
      feed_dict = dict(feed_dict) # make a copy of user provided fd
      self.make_shapes_compatible_or_puke(feed_dict)
    otensor = self.nodes[node].get_output_tensor(oslot)
    
    
    return self.eval(sess, otensor,
                     feed_dict=feed_dict,
                     lmbda=lmbda)
  
  
class CustomNodeBuilder(StaticBuilder):
  """
  A builder for building CustomNodes
  """
  def __init__(self,
               scope,
               batch_size=None,
               dummy_bsz=None):
    """
    Initialize the CustomNodeBuilder
    """
    super(CustomNodeBuilder, self).__init__(scope,
                                            batch_size)
    
    # dummies
    self.dummies = {}
    if dummy_bsz is None:
      if self.batch_size is None:
        self.dummy_bsz = tf.placeholder(tf.int32, [None], 'dummy_bsz')
    else:
      self.dummy_bsz = dummy_bsz
    self.dummies['dummy_bsz'] = self.dummy_bsz.name
    
    # dicts for access and talking to the outer nodes
    self.output_nodes = {}
    self._innernode_to_its_avlble_islots = {}
    self._innernode_to_its_avlble_oslots = {}
    self._islot_to_inner_node_islot = defaultdict(list)
    self._oslot_to_inner_node_oslot = bidict()
    
  @check_name
  def addInner(self,
               state_sizes,
               num_inputs=1,
               node_class=DeterministicNNNode,
               is_sequence=False,
               name=None,
               **dirs):
    """
    Add an InnerNode to the Encoder Graph
    
    Args:
      state_sizes (int or list of list of int) : For a single output, the
          dimension of the output. For more than one output, a list of list of
          ints where `state_sizes[ot]` are the dimensions of the output
          corresponding to the oslot `ot`.
      
      num_inputs (int) : The number of inputs to this node.
      
      node_class (InnerNode or str): class of the node
      
      is_sequence (bool) : Does this node represent a sequence?
      
      name (str): A unique string identifier for the node being added to the MG
      
      dirs (dict): A dictionary of directives for the node
    """
    if num_inputs < 1:
      raise ValueError("`InnerNodes must have at least one input "
                       "(`num_inputs = {}`".format(num_inputs))
    
    self.add_node_to_model_graph()
    
    if isinstance(node_class, str):
      node_class = self.innernode_dict[node_class]
    enc_node = node_class(self,
                          state_sizes,
                          num_inputs=num_inputs,
                          is_sequence=is_sequence,
                          name=name,
                          **dirs)
    self.input_nodes[enc_node.name] = enc_node
    self.nodes[enc_node.name] = self._label_to_node[enc_node.label] = enc_node
      
    return enc_node.name

  def addDirectedLink(self, node1, node2, islot):
    """
    Add directed links to the Model Graph
    """
    if isinstance(node1, str):
      node1 = self.nodes[node1]
    if isinstance(node2, str):
      node2 = self.nodes[node2]
    if not (isinstance(node1, ANode) and isinstance(node2, ANode)):
      raise TypeError("Args node1 and node2 must be either of type `str` "
                      "or type `ANode`")
      
    if islot > node2.num_expected_inputs - 1:
      raise ValueError("`islot` {} out of range (`num_expected_inputs = {})"
                       "".format(islot, node2.num_expected_inputs))
    if islot not in node2.free_islots:
      raise ValueError("`islot` {} has already been assigned.".format(islot))
      
    self.adj_matrix[node1.label][node2.label] = 1
    if node2.label not in self.adj_list[node1.label]: 
      self.adj_list[node1.label].append(node2.label)
      
    for oname in node1.oslot_names:
      node1._child_label_to_slot_pairs[node2.label].append((oname, islot))
    
    node2.free_islots.remove(islot)

    # Initialize _built_parents for the child node.
    node2._built_parents[node1.label] = False
    
    # Remove node2 from input_nodes
    self.input_nodes.pop(node2.name)
    
    # cleanup
    node1.update_when_linked_as_node1()
    node2.update_when_linked_as_node2()
    
  def build_outputs(self,
                    islot_to_itensor,
                    output_names):
    """
    Build outputs for the associated Custom Node 
    """
    print("\ncust_builder; self.input_nodes", self.input_nodes)
    
    result = {}
    _input = islot_to_itensor
    with tf.variable_scope(self.scope, reuse=tf.AUTO_REUSE):
      # fill the inner nodes islot_to_itensors with the input 
      for islot in self._islot_to_inner_node_islot:
        inner_node_data = self._islot_to_inner_node_islot[islot]
        for inode_name, inode_islot in inner_node_data:
          print("inode_name, inode_islot", inode_name, inode_islot)
          print("_input", _input)
          self.nodes[inode_name]._islot_to_itensor[inode_islot] = _input[islot]

      # init bfs
      visited = [False for _ in range(self.num_nodes)]
      queue = []
      for cur_inode_name in self.input_nodes:
        cur_inode_label = self.get_label_from_name(cur_inode_name)
        queue.append(cur_inode_label)
        while queue:
          cur_node_label = queue.pop(0)
          visited[cur_node_label] = True
          cur_node = self._label_to_node[cur_node_label]
          
          # build current inner node
          print("sb; cur_node._islot_to_itensor", cur_node.name, cur_node._islot_to_itensor)
          cur_node._build()
          print("sb; cur_node._oslot_to_otensor", cur_node.name, cur_node._oslot_to_otensor)
          
          # fetch children 
          for child_label in self.adj_list[cur_node_label]:
            # mark current node as visited for its children
            child_node = self._label_to_node[child_label]
            child_node._built_parents[cur_node_label] = True
            
            # fill child `_islot_to_itensor` attribute
            for oslot, islot in cur_node._child_label_to_slot_pairs[child_label]:
              child_node._islot_to_itensor[islot][oslot] = cur_node.get_output_tensor(oslot)

            # if all its parents are built, add to bfs queue
            if all(child_node._built_parents.values()):
              queue.append(child_node.label)
          
          # fill result with the inner node `_oslot_to_otensor` attribute 
          if cur_node.name in self.output_nodes:
            for onode_oslot in cur_node._oslot_to_otensor:
              if (cur_node.name, onode_oslot) in self._oslot_to_inner_node_oslot.inv: 
                custom_node_oslot = self._oslot_to_inner_node_oslot.inv[(cur_node.name, onode_oslot)]
                result[custom_node_oslot] = cur_node._oslot_to_otensor[onode_oslot]
                    
    return tuple([result[oslot] for oslot in output_names])<|MERGE_RESOLUTION|>--- conflicted
+++ resolved
@@ -25,7 +25,6 @@
 from neurolib.encoder.input import PlaceholderInputNode  # @UnusedImport
 from neurolib.encoder.output import OutputNode
 from neurolib.utils.utils import check_name
-from sympy.series.tests.test_fourier import fe
 
 # pylint: disable=bad-indentation, no-member, protected-access
 
@@ -444,10 +443,6 @@
       """
       """
       raise NotImplementedError
-<<<<<<< HEAD
-    
-=======
->>>>>>> a8d4dd17
     def make_array_shape_compatible(tfshape, array):
       """
       """
