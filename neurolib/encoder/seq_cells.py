--- conflicted
+++ resolved
@@ -428,15 +428,6 @@
     
     output, _ = self.encoder(islot_to_itensor=inputs)
     return (output[:], output[0])
-<<<<<<< HEAD
-#     
-#   def set_output(self, oslot):
-#     """
-#     Choose which oslot to output in the RNN
-#     """
-#     self.cell_output = oslot
-=======
->>>>>>> 18fae8b9
     
   def on_linked_as_node_2(self, islot):
     """
