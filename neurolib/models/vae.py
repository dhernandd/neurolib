--- conflicted
+++ resolved
@@ -88,11 +88,8 @@
       
       self.builder = builder = StaticBuilder(scope=self._main_scope)
       
-<<<<<<< HEAD
-      i1 = builder.addInput(self.state_dim, name='observation_0', **dirs)
-=======
       i1 = builder.addInput(self.state_dim, name='observation', **dirs)
->>>>>>> 18fae8b9
+
       enc1 = builder.addInner(self.input_dim, name='Recognition',
                               node_class=rec_nclass,
                               **dirs)
